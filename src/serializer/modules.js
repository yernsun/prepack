/**
 * Copyright (c) 2017-present, Facebook, Inc.
 * All rights reserved.
 *
 * This source code is licensed under the BSD-style license found in the
 * LICENSE file in the root directory of this source tree. An additional grant
 * of patent rights can be found in the PATENTS file in the same directory.
 */

/* @flow */

import { GlobalEnvironmentRecord, DeclarativeEnvironmentRecord } from "../environment.js";
import { Realm, ExecutionContext, Tracer } from "../realm.js";
import type { Effects } from "../realm.js";
import { IsUnresolvableReference, ResolveBinding, ToStringPartial, Get } from "../methods/index.js";
import { Completion, AbruptCompletion, IntrospectionThrowCompletion, ThrowCompletion } from "../completions.js";
import { Value, FunctionValue, ObjectValue, NumberValue, StringValue } from "../values/index.js";
import { TypesDomain, ValuesDomain } from "../domains/index.js";
import * as t from "babel-types";
import type { BabelNodeIdentifier, BabelNodeLVal, BabelNodeCallExpression } from "babel-types";
import invariant from "../invariant.js";
import { Logger } from "./logger.js";

class ModuleTracer extends Tracer {
  constructor(modules: Modules, logModules: boolean) {
    super();
    this.modules = modules;
    this.partialEvaluation = 0;
    this.requireStack = [];
    this.requireSequence = [];
    this.logModules = logModules;
  }

  modules: Modules;
  partialEvaluation: number;
  requireStack: Array<number | string | void>;
  requireSequence: Array<number | string>;
  logModules: boolean;

  log(message: string) {
    if (this.logModules) console.log(`[modules] ${this.requireStack.map(_ => "  ").join("")}${message}`);
  }

  beginPartialEvaluation() {
    this.log(">partial evaluation");
    this.partialEvaluation++;
    this.requireStack.push(undefined);
  }

  endPartialEvaluation(effects: void | Effects) {
    let popped = this.requireStack.pop();
    invariant(popped === undefined);
    this.partialEvaluation--;
    this.log("<partial evaluation");
  }

  detourCall(F: FunctionValue, thisArgument: void | Value, argumentsList: Array<Value>, newTarget: void | ObjectValue, performCall: () => Value): void | Value {
    let realm = this.modules.realm;
    if (F === this.modules.getRequire() && this.modules.delayUnsupportedRequires && argumentsList.length === 1) {
      let moduleId = argumentsList[0];
      let moduleIdValue;
      if (moduleId instanceof NumberValue || moduleId instanceof StringValue) {
        moduleIdValue = moduleId.value;
        if (!this.modules.moduleIds.has(moduleIdValue)) {
          this.modules.logger.logError(moduleId, "Module referenced by require call has not been defined.");
        }
      } else {
        this.modules.logger.logError(moduleId, "First argument to require function is not a number or string value.");
        return undefined;
      }
      this.log(`>require(${moduleIdValue})`);
      let result;
      try {
        this.requireStack.push(moduleIdValue);
        let requireSequenceStart = this.requireSequence.length;
        this.requireSequence.push(moduleIdValue);
        let effects = realm.evaluateForEffects(() => {
          try {
            return performCall();
          } catch (e) {
            if (e instanceof Completion) return e;
            throw e;
          }
        });
        [result] = effects;
        invariant(result instanceof Value || result instanceof Completion);
        if (result instanceof IntrospectionThrowCompletion) {
          let [message, stack] = this.modules.getMessageAndStack(effects);
          console.log(`delaying require(${moduleIdValue}): ${message} ${stack}`);
          // So we are about to emit a delayed require(...) call.
          // However, before we do that, let's try to require all modules that we
          // know this delayed require call will require.
          // This way, we ensure that those modules will be fully initialized
          // before the require call executes.
          // TODO: More needs to be done to make the delayUnsupportedRequires
          // feature completely safe. Open issues are:
          // 1) Side-effects on the heap of delayed factory functions are not discovered or rejected.
          // 2) While we do process an appropriate list of transitively required modules here,
          //    more modules would have been required if the Introspection exception had not been thrown.
          //    To be correct, those modules would have to be prepacked here as well.
          let nestedModulesIds = new Set();
          for (let i = requireSequenceStart; i < this.requireSequence.length; i++) {
            let nestedModuleId = this.requireSequence[i];
            if (nestedModulesIds.has(nestedModuleId)) continue;
            nestedModulesIds.add(nestedModuleId);
            this.modules.tryInitializeModule(
              nestedModuleId,
              `initialization of module ${nestedModuleId} as it's required by module ${moduleIdValue}`);
          }

          result = realm.deriveAbstract(
            TypesDomain.topVal,
            ValuesDomain.topVal, [],
             ([]) => t.callExpression(t.identifier("require"), [t.valueToNode(moduleIdValue)]));
        } else {
          realm.applyEffects(effects, `initialization of module ${moduleIdValue}`);
        }
      } finally {
        let popped = this.requireStack.pop();
        invariant(popped === moduleIdValue);
        let message = "";
        invariant(!(result instanceof IntrospectionThrowCompletion));
        if (result instanceof ThrowCompletion) message = " threw an error";
        this.log(`<require(${moduleIdValue})${message}`);
      }
      if (result instanceof Completion) throw result;
      return result;
    } else if (F === this.modules.getDefine()) {
      if (this.partialEvaluation !== 0) this.modules.logger.logError(F, "Defining a module in nested partial evaluation is not supported.");
      let factoryFunction = argumentsList[0];
      if (factoryFunction instanceof FunctionValue) this.modules.factoryFunctions.add(factoryFunction);
      else this.modules.logger.logError(factoryFunction, "First argument to define function is not a function value.");
      let moduleId = argumentsList[1];
      if (moduleId instanceof NumberValue || moduleId instanceof StringValue) this.modules.moduleIds.add(moduleId.value);
      else this.modules.logger.logError(moduleId, "Second argument to define function is not a number or string value.");
    }
    return undefined;
  }
}


export class Modules {
  constructor(realm: Realm, logger: Logger, logModules: boolean, delayUnsupportedRequires: boolean) {
    this.realm = realm;
    this.logger = logger;
    this._require = realm.intrinsics.undefined;
    this._define = realm.intrinsics.undefined;
    this.factoryFunctions = new Set();
    this.moduleIds = new Set();
    this.initializedModules = new Map();
    realm.tracers.push(new ModuleTracer(this, logModules));
    this.delayUnsupportedRequires = delayUnsupportedRequires;
  }

  realm: Realm;
  logger: Logger;
  _require: Value;
  _define: Value;
  factoryFunctions: Set<FunctionValue>;
  moduleIds: Set<number | string>;
  initializedModules: Map<number | string, Value>;
  active: boolean;
  delayUnsupportedRequires: boolean;

  _getGlobalProperty(name: string) {
    if (this.active) return this.realm.intrinsics.undefined;
    this.active = true;
    try {
      let realm = this.realm;
      return this.logger.tryQuery(() => Get(realm, realm.$GlobalObject, name), realm.intrinsics.undefined, false);
    } finally {
      this.active = false;
    }
  }

  getRequire(): Value {
    if (!(this._require instanceof FunctionValue)) this._require = this._getGlobalProperty("require");
    return this._require;
  }

  getDefine(): Value {
    if (!(this._define instanceof FunctionValue)) this._define = this._getGlobalProperty("__d");
    return this._define;
  }

  getIsRequire(formalParameters: Array<BabelNodeLVal>, functions: Array<FunctionValue>): (scope: any, node: BabelNodeCallExpression) => boolean {
    let realm = this.realm;
    let logger = this.logger;
    let modules = this;
    return function (scope: any, node: BabelNodeCallExpression) {
      if (!t.isIdentifier(node.callee) ||
        node.arguments.length !== 1 ||
        !node.arguments[0]) return false;
      let argument = node.arguments[0];
      if (!t.isNumericLiteral(argument) && !t.isStringLiteral(argument)) return false;

      invariant(node.callee);
      let innerName = ((node.callee: any): BabelNodeIdentifier).name;

      for (let f of functions) {
        let scopedBinding = scope.getBinding(innerName);
        if (scopedBinding) {
          if (modules.factoryFunctions.has(f) && formalParameters[1] === scopedBinding.path.node) {
            invariant(scopedBinding.kind === "param");
            continue;
          }
          // The name binds to some local entity, but nothing we'd know what exactly it is
          return false;
        }

        let doesNotMatter = true;
        let reference = logger.tryQuery(
          () => ResolveBinding(realm, innerName, doesNotMatter, f.$Environment),
          undefined, false);
        if (reference === undefined) {
          // We couldn't resolve as we came across some behavior that we cannot deal with abstractly
          return false;
        }
        if (IsUnresolvableReference(realm, reference)) return false;
        let referencedBase = reference.base;
        let referencedName: string = (reference.referencedName: any);
        if (typeof referencedName !== "string") return false;
        let value;
        if (reference.base instanceof GlobalEnvironmentRecord) {
          value = logger.tryQuery(() =>
            Get(realm, realm.$GlobalObject, innerName), realm.intrinsics.undefined, false);
        } else {
          invariant(referencedBase instanceof DeclarativeEnvironmentRecord);
          let binding = referencedBase.bindings[referencedName];
          if (!binding.initialized) return false;
          value = binding.value;
        }
        if (value !== modules.getRequire()) return false;
      }

      return true;
    };
  }

  getMessageAndStack([result, generator, bindings, properties, createdObjects]: Effects): [string, string] {
    let realm = this.realm;
    if (!(result instanceof Completion) || !(result.value instanceof ObjectValue))
      return ["(no message)", "(no stack)"];

    // Temporarily apply state changes in order to retrieve message
    realm.restoreBindings(bindings);
    realm.restoreProperties(properties);

    let value = result.value;
    let message: string = this.logger.tryQuery(() => ToStringPartial(realm, Get(realm, ((value: any): ObjectValue), "message")), "(cannot get message)", false);
    let stack: string = this.logger.tryQuery(() => ToStringPartial(realm, Get(realm, ((value: any): ObjectValue), "stack")), "", false);

    // Undo state changes
    realm.restoreBindings(bindings);
    realm.restoreProperties(properties);

    if (result instanceof IntrospectionThrowCompletion && result.reason !== undefined)
      message = `[${result.reason}] ${message}`;

    let i = stack.indexOf("\n");
    if (i >= 0) stack = stack.slice(i);
    return [message, stack];
  }

  tryInitializeModule(moduleId: number | string, message: string): void | Effects {
    let realm = this.realm;
    // setup execution environment
    let context = new ExecutionContext();
    let env = realm.$GlobalEnv;
    context.lexicalEnvironment = env;
    context.variableEnvironment = env;
    context.realm = realm;
    let oldDelayUnsupportedRequires = this.delayUnsupportedRequires;
    this.delayUnsupportedRequires = false;
    realm.pushContext(context);
    try {
      let node = t.callExpression(t.identifier("require"), [t.valueToNode(moduleId)]);

      let effects = realm.evaluateNodeForEffects(node, true, env);
      let result = effects[0];
      if (result instanceof IntrospectionThrowCompletion) return effects;

      realm.applyEffects(effects, message);
      if (result instanceof Completion) {
        console.log(`=== UNEXPECTED ERROR during ${message} ===`);
        this.logger.logCompletion(result);
        return undefined;
      }

      return effects;
    } finally {
      realm.popContext(context);
      this.delayUnsupportedRequires = oldDelayUnsupportedRequires;
    }
  }

  initializeMoreModules() {
    // partially evaluate all factory methods by calling require
    let count = 0;
    let introspectionErrors = Object.create(null);
    for (let moduleId of this.moduleIds) {
      if (this.initializedModules.has(moduleId)) continue;

      let effects = this.tryInitializeModule(
        moduleId,
        `Speculative initialization of module ${moduleId}`);

      if (effects === undefined) break;
      let result = effects[0];
      if (result instanceof IntrospectionThrowCompletion) {
        invariant(result instanceof IntrospectionThrowCompletion);
        let [message, stack] = this.getMessageAndStack(effects);
        let stacks = introspectionErrors[message] = introspectionErrors[message] || [];
        stacks.push(stack);
        continue;
      }

      invariant(result instanceof Value);
      count++;
      this.initializedModules.set(moduleId, result);
    }
    if (count > 0) console.log(`=== speculatively initialized ${count} additional modules`);
    let a = [];
    for (let key in introspectionErrors) a.push([introspectionErrors[key], key]);
    a.sort((x, y) => y[0].length - x[0].length);
    if (a.length) {
      console.log(`=== speculative module initialization failures ordered by frequency`);
      for (let [stacks, n] of a) console.log(`${stacks.length}x ${n} ${stacks.join("\nas well as")}]`);
    }
  }

  resolveInitializedModules(): void {
    // partial evaluate all possible requires and see which are possible to inline
    let realm = this.realm;
    // setup execution environment
    let context = new ExecutionContext();
    let env = realm.$GlobalEnv;
    context.lexicalEnvironment = env;
    context.variableEnvironment = env;
    context.realm = realm;
    realm.pushContext(context);
    let oldReadOnly = realm.setReadOnly(true);
    let oldDelayUnsupportedRequires = this.delayUnsupportedRequires;
    this.delayUnsupportedRequires = false;
    try {
      for (let moduleId of this.moduleIds) {
        let node = t.callExpression(t.identifier("require"), [t.valueToNode(moduleId)]);

        let [compl, generator, bindings, properties, createdObjects] =
<<<<<<< HEAD
          realm.partially_evaluate_node(node, true, env);
=======
          realm.evaluateNodeForEffects(node, true, env);
>>>>>>> 7169cd26
        // for lint unused
        invariant(bindings);

        if (compl instanceof AbruptCompletion) continue;
        invariant(compl instanceof Value);

        if (generator.body.length !== 0 ||
          (compl instanceof ObjectValue && createdObjects.has(compl))) continue;
        // Check for escaping property assignments, if none escape, we're safe
        // to replace the require with its exports object
        let escapes = false;
        for (let [binding] of properties) {
          if (!createdObjects.has(binding.object)) escapes = true;
        }
        if (escapes) continue;

        this.initializedModules.set(moduleId, compl);
      }
    } finally {
      realm.popContext(context);
      realm.setReadOnly(oldReadOnly);
      this.delayUnsupportedRequires = oldDelayUnsupportedRequires;
    }
  }
}<|MERGE_RESOLUTION|>--- conflicted
+++ resolved
@@ -347,11 +347,7 @@
         let node = t.callExpression(t.identifier("require"), [t.valueToNode(moduleId)]);
 
         let [compl, generator, bindings, properties, createdObjects] =
-<<<<<<< HEAD
-          realm.partially_evaluate_node(node, true, env);
-=======
           realm.evaluateNodeForEffects(node, true, env);
->>>>>>> 7169cd26
         // for lint unused
         invariant(bindings);
 
